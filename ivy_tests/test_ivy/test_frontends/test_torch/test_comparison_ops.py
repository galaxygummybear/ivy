# global
import numpy as np
from hypothesis import given, strategies as st

# local
import ivy_tests.test_ivy.helpers as helpers
import ivy.functional.backends.numpy as ivy_np
import ivy.functional.backends.torch as ivy_torch
from ivy_tests.test_ivy.helpers import handle_cmd_line_args


# allclose
@handle_cmd_line_args
@given(
    dtype_and_input=helpers.dtype_and_values(
        available_dtypes=tuple(
            set(ivy_np.valid_float_dtypes).intersection(
                set(ivy_torch.valid_float_dtypes)
            ),
        ),
        num_arrays=2,
        shared_dtype=True,
    ),
    num_positional_args=helpers.num_positional_args(
        fn_name="ivy.functional.frontends.torch.allclose"
    ),
    equal_nan=st.booleans(),
)
def test_torch_allclose(
    dtype_and_input,
    equal_nan,
    as_variable,
    num_positional_args,
    native_array,
    fw,
):
    input_dtype, input = dtype_and_input
    helpers.test_frontend_function(
        input_dtypes=input_dtype,
        as_variable_flags=as_variable,
        with_out=False,
        num_positional_args=num_positional_args,
        native_array_flags=native_array,
        fw=fw,
        frontend="torch",
        fn_tree="allclose",
        input=np.asarray(input[0], dtype=input_dtype[0]),
        other=np.asarray(input[1], dtype=input_dtype[1]),
        rtol=1e-05,
        atol=1e-08,
        equal_nan=equal_nan,
    )


# equal
@handle_cmd_line_args
@given(
    dtype_and_inputs=helpers.dtype_and_values(
        available_dtypes=tuple(
            set(ivy_np.valid_numeric_dtypes).intersection(
                set(ivy_torch.valid_numeric_dtypes)
            ),
        ),
        num_arrays=2,
        allow_inf=False,
        shared_dtype=True,
    ),
    num_positional_args=helpers.num_positional_args(
        fn_name="ivy.functional.frontends.torch.equal"
    ),
)
def test_torch_equal(
    dtype_and_inputs,
    as_variable,
    num_positional_args,
    native_array,
    fw,
):
    inputs_dtypes, inputs = dtype_and_inputs
    helpers.test_frontend_function(
        input_dtypes=inputs_dtypes,
        as_variable_flags=as_variable,
        with_out=False,
        num_positional_args=num_positional_args,
        native_array_flags=native_array,
        fw=fw,
        frontend="torch",
        fn_tree="equal",
        input=np.asarray(inputs[0], dtype=inputs_dtypes[0]),
        other=np.asarray(inputs[1], dtype=inputs_dtypes[1]),
    )


# eq
@handle_cmd_line_args
@given(
    dtype_and_inputs=helpers.dtype_and_values(
        available_dtypes=tuple(
            set(ivy_np.valid_numeric_dtypes).intersection(
                set(ivy_torch.valid_numeric_dtypes)
            ),
        ),
        num_arrays=2,
        allow_inf=False,
        shared_dtype=True,
    ),
    num_positional_args=helpers.num_positional_args(
        fn_name="ivy.functional.frontends.torch.eq"
    ),
)
def test_torch_eq(
    dtype_and_inputs,
    as_variable,
    with_out,
    num_positional_args,
    native_array,
    fw,
):
    inputs_dtypes, inputs = dtype_and_inputs
    helpers.test_frontend_function(
        input_dtypes=inputs_dtypes,
        as_variable_flags=as_variable,
        with_out=with_out,
        num_positional_args=num_positional_args,
        native_array_flags=native_array,
        fw=fw,
        frontend="torch",
        fn_tree="eq",
        input=np.asarray(inputs[0], dtype=inputs_dtypes[0]),
        other=np.asarray(inputs[1], dtype=inputs_dtypes[1]),
        out=None,
    )


# argsort
@handle_cmd_line_args
@given(
    dtype_input_axis=helpers.dtype_values_axis(
        available_dtypes=tuple(
            set(ivy_np.valid_numeric_dtypes).intersection(
                set(ivy_torch.valid_numeric_dtypes)
            ),
        ),
        min_num_dims=1,
        max_num_dims=5,
        min_dim_size=1,
        max_dim_size=5,
        min_axis=-1,
        max_axis=0,
    ),
    num_positional_args=helpers.num_positional_args(
        fn_name="ivy.functional.frontends.torch.argsort"
    ),
    descending=st.booleans(),
)
def test_torch_argsort(
    dtype_input_axis,
    descending,
    as_variable,
    num_positional_args,
    native_array,
    fw,
):
    input_dtype, input, axis = dtype_input_axis
    helpers.test_frontend_function(
        input_dtypes=input_dtype,
        as_variable_flags=as_variable,
        with_out=False,
        num_positional_args=num_positional_args,
        native_array_flags=native_array,
        fw=fw,
        frontend="torch",
        fn_tree="argsort",
        input=np.asarray(input, dtype=input_dtype),
        dim=axis,
        descending=descending,
    )


# greater_equal
@handle_cmd_line_args
@given(
    dtype_and_inputs=helpers.dtype_and_values(
        available_dtypes=tuple(
            set(ivy_np.valid_numeric_dtypes).intersection(
                set(ivy_torch.valid_numeric_dtypes)
            ),
        ),
        num_arrays=2,
        allow_inf=False,
        shared_dtype=True,
    ),
    num_positional_args=helpers.num_positional_args(
        fn_name="ivy.functional.frontends.torch.greater_equal"
    ),
)
def test_torch_greater_equal(
    dtype_and_inputs,
    as_variable,
    with_out,
    num_positional_args,
    native_array,
    fw,
):
    input_dtype, inputs = dtype_and_inputs
    helpers.test_frontend_function(
        input_dtypes=input_dtype,
        as_variable_flags=as_variable,
        with_out=with_out,
        num_positional_args=num_positional_args,
        native_array_flags=native_array,
        fw=fw,
        frontend="torch",
        fn_tree="greater_equal",
        input=np.asarray(inputs[0], dtype=input_dtype[0]),
        other=np.asarray(inputs[1], dtype=input_dtype[1]),
        out=None,
    )


# greater
@handle_cmd_line_args
@given(
    dtype_and_inputs=helpers.dtype_and_values(
        available_dtypes=tuple(
            set(ivy_np.valid_numeric_dtypes).intersection(
                set(ivy_torch.valid_numeric_dtypes)
            ),
        ),
        num_arrays=2,
        allow_inf=False,
        shared_dtype=True,
    ),
    num_positional_args=helpers.num_positional_args(
        fn_name="ivy.functional.frontends.torch.greater"
    ),
)
def test_torch_greater(
    dtype_and_inputs,
    as_variable,
    with_out,
    num_positional_args,
    native_array,
    fw,
):
    input_dtype, inputs = dtype_and_inputs
    helpers.test_frontend_function(
        input_dtypes=input_dtype,
        as_variable_flags=as_variable,
        with_out=with_out,
        num_positional_args=num_positional_args,
        native_array_flags=native_array,
        fw=fw,
        frontend="torch",
        fn_tree="greater",
        input=np.asarray(inputs[0], dtype=input_dtype[0]),
        other=np.asarray(inputs[1], dtype=input_dtype[1]),
        out=None,
    )


# isclose
@handle_cmd_line_args
@given(
    dtype_and_input=helpers.dtype_and_values(
        available_dtypes=tuple(
            set(ivy_np.valid_float_dtypes).intersection(
                set(ivy_torch.valid_float_dtypes)
            ),
        ),
        num_arrays=2,
        shared_dtype=True,
    ),
    num_positional_args=helpers.num_positional_args(
        fn_name="ivy.functional.frontends.torch.isclose"
    ),
    equal_nan=st.booleans(),
)
def test_torch_isclose(
    dtype_and_input,
    equal_nan,
    as_variable,
    num_positional_args,
    native_array,
    fw,
):
    input_dtype, input = dtype_and_input
    helpers.test_frontend_function(
        input_dtypes=input_dtype,
        as_variable_flags=as_variable,
        with_out=False,
        num_positional_args=num_positional_args,
        native_array_flags=native_array,
        fw=fw,
        frontend="torch",
        fn_tree="isclose",
        input=np.asarray(input[0], dtype=input_dtype[0]),
        other=np.asarray(input[1], dtype=input_dtype[1]),
        rtol=1e-05,
        atol=1e-08,
        equal_nan=equal_nan,
    )


# isifinite
@handle_cmd_line_args
@given(
    dtype_and_input=helpers.dtype_and_values(
        available_dtypes=tuple(
            set(ivy_np.valid_numeric_dtypes).intersection(
                set(ivy_torch.valid_numeric_dtypes)
            ),
        ),
        allow_inf=True,
    ),
    num_positional_args=helpers.num_positional_args(
        fn_name="ivy.functional.frontends.torch.isfinite"
    ),
)
def test_torch_isfinite(
    dtype_and_input,
    as_variable,
    num_positional_args,
    native_array,
    fw,
):
    input_dtype, input = dtype_and_input
    helpers.test_frontend_function(
        input_dtypes=input_dtype,
        as_variable_flags=as_variable,
        with_out=False,
        num_positional_args=num_positional_args,
        native_array_flags=native_array,
        fw=fw,
        frontend="torch",
        fn_tree="isfinite",
        input=np.asarray(input, dtype=input_dtype),
    )


# isinf
@handle_cmd_line_args
@given(
    dtype_and_input=helpers.dtype_and_values(
        available_dtypes=tuple(
            set(ivy_np.valid_numeric_dtypes).intersection(
                set(ivy_torch.valid_numeric_dtypes)
            ),
        ),
        allow_inf=True,
    ),
    num_positional_args=helpers.num_positional_args(
        fn_name="ivy.functional.frontends.torch.isinf"
    ),
)
def test_torch_isinf(
    dtype_and_input,
    as_variable,
    num_positional_args,
    native_array,
    fw,
):
    input_dtype, input = dtype_and_input
    helpers.test_frontend_function(
        input_dtypes=input_dtype,
        as_variable_flags=as_variable,
        with_out=False,
        num_positional_args=num_positional_args,
        native_array_flags=native_array,
        fw=fw,
        frontend="torch",
        fn_tree="isinf",
        input=np.asarray(input, dtype=input_dtype),
    )


# isposinf
@handle_cmd_line_args
@given(
    dtype_and_input=helpers.dtype_and_values(
        available_dtypes=tuple(
            set(ivy_np.valid_numeric_dtypes).intersection(
                set(ivy_torch.valid_numeric_dtypes)
            ),
        ),
        allow_inf=True,
    ),
    num_positional_args=helpers.num_positional_args(
        fn_name="ivy.functional.frontends.torch.isposinf"
    ),
)
def test_torch_isposinf(
    dtype_and_input,
    as_variable,
    num_positional_args,
    native_array,
    fw,
):
    input_dtype, input = dtype_and_input
    helpers.test_frontend_function(
        input_dtypes=input_dtype,
        as_variable_flags=as_variable,
        with_out=False,
        num_positional_args=num_positional_args,
        native_array_flags=native_array,
        fw=fw,
        frontend="torch",
        fn_tree="isposinf",
        input=np.asarray(input, dtype=input_dtype),
    )


# isneginf
@handle_cmd_line_args
@given(
    dtype_and_input=helpers.dtype_and_values(
        available_dtypes=tuple(
            set(ivy_np.valid_numeric_dtypes).intersection(
                set(ivy_torch.valid_numeric_dtypes)
            ),
        ),
        allow_inf=True,
    ),
    num_positional_args=helpers.num_positional_args(
        fn_name="ivy.functional.frontends.torch.isneginf"
    ),
)
def test_torch_isneginf(
    dtype_and_input,
    as_variable,
    num_positional_args,
    native_array,
    fw,
):
    input_dtype, input = dtype_and_input
    helpers.test_frontend_function(
        input_dtypes=input_dtype,
        as_variable_flags=as_variable,
        with_out=False,
        num_positional_args=num_positional_args,
        native_array_flags=native_array,
        fw=fw,
        frontend="torch",
        fn_tree="isneginf",
        input=np.asarray(input, dtype=input_dtype),
    )


<<<<<<< HEAD
# fmin
=======
# sort
@handle_cmd_line_args
@given(
    dtype_input_axis=helpers.dtype_values_axis(
        available_dtypes=tuple(
            set(ivy_np.valid_numeric_dtypes).intersection(
                set(ivy_torch.valid_numeric_dtypes)
            ),
        ),
        min_num_dims=1,
        min_dim_size=1,
        min_axis=-1,
        max_axis=0,
    ),
    descending=st.booleans(),
    stable=st.booleans(),
    num_positional_args=helpers.num_positional_args(
        fn_name="ivy.functional.frontends.torch.sort"
    ),
)
def test_torch_sort(
    dtype_input_axis,
    descending,
    stable,
    as_variable,
    with_out,
    num_positional_args,
    native_array,
    fw,
):
    input_dtype, input, axis = dtype_input_axis
    helpers.test_frontend_function(
        input_dtypes=input_dtype,
        as_variable_flags=as_variable,
        with_out=with_out,
        num_positional_args=1,
        native_array_flags=native_array,
        fw=fw,
        frontend="torch",
        fn_tree="sort",
        input=np.asarray(input, dtype=input_dtype),
        dim=axis,
        descending=descending,
        stable=stable,
        out=None,
    )


# isnan
@handle_cmd_line_args
@given(
    dtype_and_input=helpers.dtype_and_values(
        available_dtypes=tuple(
            set(ivy_np.valid_numeric_dtypes).intersection(
                set(ivy_torch.valid_numeric_dtypes)
            ),
        ),
        allow_inf=True,
    ),
    num_positional_args=helpers.num_positional_args(
        fn_name="ivy.functional.frontends.torch.isnan"
    ),
)
def test_torch_isnan(
    dtype_and_input,
    as_variable,
    num_positional_args,
    native_array,
    fw,
):
    input_dtype, input = dtype_and_input
    helpers.test_frontend_function(
        input_dtypes=input_dtype,
        as_variable_flags=as_variable,
        with_out=False,
        num_positional_args=num_positional_args,
        native_array_flags=native_array,
        fw=fw,
        frontend="torch",
        fn_tree="isnan",
        input=np.asarray(input, dtype=input_dtype),
    )


# less_equal
>>>>>>> cf3d7b6c
@handle_cmd_line_args
@given(
    dtype_and_inputs=helpers.dtype_and_values(
        available_dtypes=tuple(
            set(ivy_np.valid_numeric_dtypes).intersection(
                set(ivy_torch.valid_numeric_dtypes)
            ),
        ),
        num_arrays=2,
<<<<<<< HEAD
        allow_inf=False,
        shared_dtype=True,
    ),
    num_positional_args=helpers.num_positional_args(
        fn_name="ivy.functional.frontends.torch.fmin"
    ),
)
def test_torch_fmin(
=======
        shared_dtype=True,
    ),
    num_positional_args=helpers.num_positional_args(
        fn_name="ivy.functional.frontends.torch.less_equal"
    ),
)
def test_torch_less_equal(
>>>>>>> cf3d7b6c
    dtype_and_inputs,
    as_variable,
    with_out,
    num_positional_args,
    native_array,
    fw,
):
    input_dtype, inputs = dtype_and_inputs
    helpers.test_frontend_function(
        input_dtypes=input_dtype,
        as_variable_flags=as_variable,
        with_out=with_out,
        num_positional_args=num_positional_args,
        native_array_flags=native_array,
        fw=fw,
        frontend="torch",
<<<<<<< HEAD
        fn_tree="fmin",
=======
        fn_tree="less_equal",
>>>>>>> cf3d7b6c
        input=np.asarray(inputs[0], dtype=input_dtype[0]),
        other=np.asarray(inputs[1], dtype=input_dtype[1]),
        out=None,
    )
<<<<<<< HEAD
=======


# less
@handle_cmd_line_args
@given(
    dtype_and_inputs=helpers.dtype_and_values(
        available_dtypes=tuple(
            set(ivy_np.valid_numeric_dtypes).intersection(
                set(ivy_torch.valid_numeric_dtypes)
            ),
        ),
        num_arrays=2,
        shared_dtype=True,
    ),
    num_positional_args=helpers.num_positional_args(
        fn_name="ivy.functional.frontends.torch.less"
    ),
)
def test_torch_less(
    dtype_and_inputs,
    as_variable,
    with_out,
    num_positional_args,
    native_array,
    fw,
):
    input_dtype, inputs = dtype_and_inputs
    helpers.test_frontend_function(
        input_dtypes=input_dtype,
        as_variable_flags=as_variable,
        with_out=with_out,
        num_positional_args=num_positional_args,
        native_array_flags=native_array,
        fw=fw,
        frontend="torch",
        fn_tree="less",
        input=np.asarray(inputs[0], dtype=input_dtype[0]),
        other=np.asarray(inputs[1], dtype=input_dtype[1]),
        out=None,
    )


# not_equal
@handle_cmd_line_args
@given(
    dtype_and_inputs=helpers.dtype_and_values(
        available_dtypes=tuple(
            set(ivy_np.valid_numeric_dtypes).intersection(
                set(ivy_torch.valid_numeric_dtypes)
            ),
        ),
        num_arrays=2,
        shared_dtype=True,
    ),
    num_positional_args=helpers.num_positional_args(
        fn_name="ivy.functional.frontends.torch.not_equal"
    ),
)
def test_torch_not_equal(
    dtype_and_inputs,
    as_variable,
    with_out,
    num_positional_args,
    native_array,
    fw,
):
    input_dtype, inputs = dtype_and_inputs
    helpers.test_frontend_function(
        input_dtypes=input_dtype,
        as_variable_flags=as_variable,
        with_out=with_out,
        num_positional_args=num_positional_args,
        native_array_flags=native_array,
        fw=fw,
        frontend="torch",
        fn_tree="not_equal",
        input=np.asarray(inputs[0], dtype=input_dtype[0]),
        other=np.asarray(inputs[1], dtype=input_dtype[1]),
        out=None,
    )


# minimum
@handle_cmd_line_args
@given(
    dtype_and_inputs=helpers.dtype_and_values(
        available_dtypes=tuple(
            set(ivy_np.valid_numeric_dtypes).intersection(
                set(ivy_torch.valid_numeric_dtypes)
            ),
        ),
        num_arrays=2,
        shared_dtype=True,
    ),
    num_positional_args=helpers.num_positional_args(
        fn_name="ivy.functional.frontends.torch.minimum"
    ),
)
def test_torch_minimum(
    dtype_and_inputs,
    as_variable,
    with_out,
    num_positional_args,
    native_array,
    fw,
):
    input_dtype, inputs = dtype_and_inputs
    helpers.test_frontend_function(
        input_dtypes=input_dtype,
        as_variable_flags=as_variable,
        with_out=with_out,
        num_positional_args=num_positional_args,
        native_array_flags=native_array,
        fw=fw,
        frontend="torch",
        fn_tree="minimum",
        input=np.asarray(inputs[0], dtype=input_dtype[0]),
        other=np.asarray(inputs[1], dtype=input_dtype[1]),
        out=None,
    )


# fmax
@handle_cmd_line_args
@given(
    dtype_and_inputs=helpers.dtype_and_values(
        available_dtypes=tuple(
            set(ivy_np.valid_numeric_dtypes).intersection(
                set(ivy_torch.valid_numeric_dtypes)
            ),
        ),
        num_arrays=2,
        allow_inf=True,
        shared_dtype=True,
    ),
    num_positional_args=helpers.num_positional_args(
        fn_name="ivy.functional.frontends.torch.fmax"
    ),
)
def test_torch_fmax(
    dtype_and_inputs,
    as_variable,
    with_out,
    num_positional_args,
    native_array,
    fw,
):
    input_dtype, inputs = dtype_and_inputs
    helpers.test_frontend_function(
        input_dtypes=input_dtype,
        as_variable_flags=as_variable,
        with_out=with_out,
        num_positional_args=num_positional_args,
        native_array_flags=native_array,
        fw=fw,
        frontend="torch",
        fn_tree="fmax",
        input=np.asarray(inputs[0], dtype=input_dtype[0]),
        other=np.asarray(inputs[1], dtype=input_dtype[1]),
        out=None,
    )
>>>>>>> cf3d7b6c
<|MERGE_RESOLUTION|>--- conflicted
+++ resolved
@@ -446,9 +446,6 @@
     )
 
 
-<<<<<<< HEAD
-# fmin
-=======
 # sort
 @handle_cmd_line_args
 @given(
@@ -534,26 +531,15 @@
 
 
 # less_equal
->>>>>>> cf3d7b6c
-@handle_cmd_line_args
-@given(
-    dtype_and_inputs=helpers.dtype_and_values(
-        available_dtypes=tuple(
-            set(ivy_np.valid_numeric_dtypes).intersection(
-                set(ivy_torch.valid_numeric_dtypes)
-            ),
-        ),
-        num_arrays=2,
-<<<<<<< HEAD
-        allow_inf=False,
-        shared_dtype=True,
-    ),
-    num_positional_args=helpers.num_positional_args(
-        fn_name="ivy.functional.frontends.torch.fmin"
-    ),
-)
-def test_torch_fmin(
-=======
+@handle_cmd_line_args
+@given(
+    dtype_and_inputs=helpers.dtype_and_values(
+        available_dtypes=tuple(
+            set(ivy_np.valid_numeric_dtypes).intersection(
+                set(ivy_torch.valid_numeric_dtypes)
+            ),
+        ),
+        num_arrays=2,
         shared_dtype=True,
     ),
     num_positional_args=helpers.num_positional_args(
@@ -561,7 +547,6 @@
     ),
 )
 def test_torch_less_equal(
->>>>>>> cf3d7b6c
     dtype_and_inputs,
     as_variable,
     with_out,
@@ -578,17 +563,11 @@
         native_array_flags=native_array,
         fw=fw,
         frontend="torch",
-<<<<<<< HEAD
-        fn_tree="fmin",
-=======
         fn_tree="less_equal",
->>>>>>> cf3d7b6c
         input=np.asarray(inputs[0], dtype=input_dtype[0]),
         other=np.asarray(inputs[1], dtype=input_dtype[1]),
         out=None,
     )
-<<<<<<< HEAD
-=======
 
 
 # less
@@ -750,4 +729,44 @@
         other=np.asarray(inputs[1], dtype=input_dtype[1]),
         out=None,
     )
->>>>>>> cf3d7b6c
+
+
+# fmin
+@handle_cmd_line_args
+@given(
+    dtype_and_inputs=helpers.dtype_and_values(
+        available_dtypes=tuple(
+            set(ivy_np.valid_numeric_dtypes).intersection(
+                set(ivy_torch.valid_numeric_dtypes)
+            ),
+        ),
+        num_arrays=2,
+        allow_inf=False,
+        shared_dtype=True,
+    ),
+    num_positional_args=helpers.num_positional_args(
+        fn_name="ivy.functional.frontends.torch.fmin"
+    ),
+)
+def test_torch_fmin(
+    dtype_and_inputs,
+    as_variable,
+    with_out,
+    num_positional_args,
+    native_array,
+    fw,
+):
+    input_dtype, inputs = dtype_and_inputs
+    helpers.test_frontend_function(
+        input_dtypes=input_dtype,
+        as_variable_flags=as_variable,
+        with_out=with_out,
+        num_positional_args=num_positional_args,
+        native_array_flags=native_array,
+        fw=fw,
+        frontend="torch",
+        fn_tree="fmin",
+        input=np.asarray(inputs[0], dtype=input_dtype[0]),
+        other=np.asarray(inputs[1], dtype=input_dtype[1]),
+        out=None,
+    )