--- conflicted
+++ resolved
@@ -229,65 +229,7 @@
     b: ivy.array([1., 2., 3., 4., 5., 6., 6., 6., 6.])
     }
     """
-<<<<<<< HEAD
     return current_backend(x).relu6(x, out=out)
-=======
-    return current_backend(x).relu6(x, out=out)
-
-
-@handle_out_argument
-@handle_nestable
-@to_native_arrays_and_back
-@handle_exceptions
-@handle_array_like_without_promotion
-def batch_norm(
-    x: Union[ivy.NativeArray, ivy.Array],
-    mean: Union[ivy.NativeArray, ivy.Array],
-    variance: Union[ivy.NativeArray, ivy.Array],
-    /,
-    *,
-    offset: Optional[Union[ivy.NativeArray, ivy.Array]] = None,
-    scale: Optional[Union[ivy.NativeArray, ivy.Array]] = None,
-    training: bool = False,
-    eps: float = 1e-5,
-) -> ivy.Array:
-    """
-    Applies batch normalization to the input array.
-
-    Parameters
-    ----------
-    x
-        Input array of shape (N,C,S), where N is the batch dimension, C is the feature
-        dimension and S corresponds to the following spatial dimensions.
-    mean
-        A mean array for the input's normalization.
-    variance
-        A variance array for the input's normalization.
-    offset
-        An offset array. If present, will be added to the normalized input.
-    scale
-        A scale array. If present, the scale is applied to the normalized input.
-    training
-        If true, calculate and use the mean and variance of `x`. Otherwise, use the
-        provided `mean` and `variance`.
-    eps
-        A small float number to avoid dividing by 0.
-
-    Returns
-    -------
-    ret
-         Array containing the normalized, scaled, offset values.
-    """
-    return current_backend(x).batch_norm(
-        x,
-        mean,
-        variance,
-        scale=scale,
-        offset=offset,
-        training=training,
-        eps=eps,
-    )
-
 
 @handle_out_argument
 @handle_nestable
@@ -333,5 +275,4 @@
         b: ivy.array([-0.59813893, -0.43748799])
     }
     """
-    return ivy.current_backend(input).logsigmoid(input)
->>>>>>> cf0b3d3c
+    return ivy.current_backend(input).logsigmoid(input)